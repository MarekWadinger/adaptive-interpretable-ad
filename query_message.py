import paho.mqtt.client as mqtt

# MQTT host information
host = "mqtt.cloud.uiam.sk"  # replace with your host's IP or hostname
port = 1883  # default MQTT port
# topic to subscribe to
topic = "shellies/Shelly3EM-Main-Switchboard-C/emeter/0/dynamic_limits"


<<<<<<< HEAD
# MQTT callback functions
=======
>>>>>>> 7052b0d9
def on_connect(self, client, flags, rc):
    print("Connected with result code " + str(rc))
    self.subscribe(topic)


def on_message(self, client, msg):
    print(msg.payload)
    print("Received message: " + msg.payload.decode())


# Create MQTT client instance
client = mqtt.Client()

# Assign callback functions
client.on_connect = on_connect
client.on_message = on_message

# Connect to the MQTT host
client.connect(host, port, 60)

# Start the MQTT loop
client.loop_forever()<|MERGE_RESOLUTION|>--- conflicted
+++ resolved
@@ -3,14 +3,11 @@
 # MQTT host information
 host = "mqtt.cloud.uiam.sk"  # replace with your host's IP or hostname
 port = 1883  # default MQTT port
-# topic to subscribe to
-topic = "shellies/Shelly3EM-Main-Switchboard-C/emeter/0/dynamic_limits"
+topic = "shellies/Shelly3EM-Main-Switchboard-C/emeter/0/dynamic_limits"  # topic to subscribe to
+
+# MQTT callback functions
 
 
-<<<<<<< HEAD
-# MQTT callback functions
-=======
->>>>>>> 7052b0d9
 def on_connect(self, client, flags, rc):
     print("Connected with result code " + str(rc))
     self.subscribe(topic)
